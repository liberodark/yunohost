--- conflicted
+++ resolved
@@ -42,8 +42,15 @@
 # | arg: -a, --app - the application id
 # | arg: -k, --key - the setting to delete
 ynh_app_setting_delete() {
-<<<<<<< HEAD
-    sudo yunohost app setting -d "$1" "$2" --quiet
+    # Declare an array to define the options of this helper.
+    local legacy_args=ak
+    declare -Ar args_array=( [a]=app= [k]=key= )
+    local app
+    local key
+    # Manage arguments with getopts
+    ynh_handle_getopts_args "$@"
+
+    sudo yunohost app setting -d "$app" "$key" --quiet
 }
 
 # Create a new permission for the app
@@ -114,15 +121,4 @@
     ynh_handle_getopts_args "$@"
 
     yunohost tools shell -c "from yunohost.permission import permission_update; permission_update(auth, '$app', '$permission', remove_url=['${url//';'/"','"}'], sync_perm=False)"
-=======
-    # Declare an array to define the options of this helper.
-    local legacy_args=ak
-    declare -Ar args_array=( [a]=app= [k]=key= )
-    local app
-    local key
-    # Manage arguments with getopts
-    ynh_handle_getopts_args "$@"
-
-    sudo yunohost app setting -d "$app" "$key" --quiet
->>>>>>> def005d2
 }